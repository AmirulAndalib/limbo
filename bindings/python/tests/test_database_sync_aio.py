import logging
import time

import pytest
import turso.aio.sync

from .utils import TursoServer

logging.basicConfig(level=logging.INFO, format="%(asctime)s - %(levelname)s - %(message)s", force=True)


@pytest.mark.asyncio
async def test_bootstrap():
    with TursoServer() as server:
        server.db_sql("CREATE TABLE t(x)")
        server.db_sql("INSERT INTO t VALUES ('hello'), ('turso'), ('sync')")
        server.db_sql("SELECT * FROM t")

        conn = await turso.aio.sync.connect(":memory:", server.db_url())
        rows = await (await conn.execute("SELECT * FROM t")).fetchall()
        assert rows == [("hello",), ("turso",), ("sync",)]


@pytest.mark.asyncio
async def test_pull():
    with TursoServer() as server:
        server.db_sql("CREATE TABLE t(x)")
        server.db_sql("INSERT INTO t VALUES ('hello'), ('turso'), ('sync')")
        server.db_sql("SELECT * FROM t")

        conn = await turso.aio.sync.connect(":memory:", server.db_url())
        rows = await (await conn.execute("SELECT * FROM t")).fetchall()
        assert rows == [("hello",), ("turso",), ("sync",)]

        server.db_sql("INSERT INTO t VALUES ('pull works')")

        rows = await (await conn.execute("SELECT * FROM t")).fetchall()
        assert rows == [("hello",), ("turso",), ("sync",)]

        assert await conn.pull()

        rows = await (await conn.execute("SELECT * FROM t")).fetchall()
        assert rows == [("hello",), ("turso",), ("sync",), ("pull works",)]

        assert not await conn.pull()


@pytest.mark.asyncio
async def test_push():
    with TursoServer() as server:
        server.db_sql("CREATE TABLE t(x)")
        server.db_sql("INSERT INTO t VALUES ('hello'), ('turso'), ('sync')")
        server.db_sql("SELECT * FROM t")

        conn = await turso.aio.sync.connect(":memory:", server.db_url())
        rows = await (await conn.execute("SELECT * FROM t")).fetchall()
        assert rows == [("hello",), ("turso",), ("sync",)]

        await conn.execute("INSERT INTO t VALUES ('push works')")
        await conn.commit()

        r1 = server.db_sql("SELECT * FROM t")
        assert r1 == [["hello"], ["turso"], ["sync"]]

        await conn.push()

        r2 = server.db_sql("SELECT * FROM t")
        assert r2 == [["hello"], ["turso"], ["sync"], ["push works"]]


@pytest.mark.asyncio
async def test_checkpoint():
    # turso.setup_logging(level=logging.DEBUG)

    with TursoServer() as server:
        conn = await turso.aio.sync.connect(":memory:", remote_url=server.db_url())
        await conn.execute("CREATE TABLE t(x)")
        await conn.commit()
        for i in range(1024):
            await conn.execute(f"INSERT INTO t VALUES ({i})")
            await conn.commit()
        stats1 = await conn.stats()
        await conn.checkpoint()
        stats2 = await conn.stats()

        assert stats1.main_wal_size > 1024 * 1024
        assert stats1.revert_wal_size == 0

        assert stats2.main_wal_size == 0
        assert stats2.revert_wal_size < 8 * 1024

        await conn.push()

        assert server.db_sql("SELECT SUM(x) FROM t") == [[f"{1024 * 1023 // 2}"]]


@pytest.mark.asyncio
async def test_partial_sync():
    # turso.setup_logging(level=logging.DEBUG)

    with TursoServer() as server:
        server.db_sql("CREATE TABLE t(x)")
        server.db_sql("INSERT INTO t SELECT randomblob(1024) FROM generate_series(1, 2000)")

        conn_full = await turso.aio.sync.connect(":memory:", remote_url=server.db_url())
        assert await (await conn_full.execute("SELECT LENGTH(x) FROM t LIMIT 1")).fetchall() == [(1024,)]
        assert (await conn_full.stats()).network_received_bytes > 2000 * 1024
        assert await (await conn_full.execute("SELECT SUM(LENGTH(x)) FROM t")).fetchall() == [(2000 * 1024,)]

        conn_partial = await turso.aio.sync.connect(
            ":memory:",
            remote_url=server.db_url(),
<<<<<<< HEAD
            partial_sync_opts=turso.aio.sync.PartialSyncOpts(
                bootstrap_strategy=turso.aio.sync.PartialSyncPrefixBootstrap(length=128 * 1024),
=======
            partial_sync_experimental=turso.aio.sync.PartialSyncOpts(
                bootstrap_strategy=turso.aio.sync.PartialSyncPrefixBootstrap(length=128*1024),
>>>>>>> 4ae88876
            ),
        )
        assert await (await conn_partial.execute("SELECT LENGTH(x) FROM t LIMIT 1")).fetchall() == [(1024,)]
        assert (await conn_partial.stats()).network_received_bytes < 256 * (1024 + 10)

        start = time.time()
        assert await (await conn_partial.execute("SELECT SUM(LENGTH(x)) FROM t")).fetchall() == [(2000 * 1024,)]
        print(time.time() - start)
        assert (await conn_partial.stats()).network_received_bytes > 2000 * 1024


@pytest.mark.asyncio
async def test_partial_sync_segment_size():
    # turso.setup_logging(level=logging.DEBUG)

    with TursoServer() as server:
        server.db_sql("CREATE TABLE t(x)")
        server.db_sql("INSERT INTO t SELECT randomblob(1024) FROM generate_series(1, 256)")

        conn_full = await turso.aio.sync.connect(":memory:", remote_url=server.db_url())
        assert await (await conn_full.execute("SELECT LENGTH(x) FROM t LIMIT 1")).fetchall() == [(1024,)]
        assert (await conn_full.stats()).network_received_bytes > 256 * 1024
        assert await (await conn_full.execute("SELECT SUM(LENGTH(x)) FROM t")).fetchall() == [(256 * 1024,)]

        conn_partial = await turso.aio.sync.connect(
            ":memory:",
            remote_url=server.db_url(),
<<<<<<< HEAD
            partial_sync_opts=turso.aio.sync.PartialSyncOpts(
                bootstrap_strategy=turso.aio.sync.PartialSyncPrefixBootstrap(length=128 * 1024),
=======
            partial_sync_experimental=turso.aio.sync.PartialSyncOpts(
                bootstrap_strategy=turso.aio.sync.PartialSyncPrefixBootstrap(length=128*1024),
>>>>>>> 4ae88876
                segment_size=4 * 1024,
            ),
        )
        assert await (await conn_partial.execute("SELECT LENGTH(x) FROM t LIMIT 1")).fetchall() == [(1024,)]
        assert (await conn_partial.stats()).network_received_bytes < 128 * 1024 * 1.5

        start = time.time()
        assert await (await conn_partial.execute("SELECT SUM(LENGTH(x)) FROM t")).fetchall() == [(256 * 1024,)]
        print(time.time() - start)
        assert (await conn_partial.stats()).network_received_bytes > 256 * 1024


@pytest.mark.asyncio
async def test_partial_sync_prefetch():
    # turso.setup_logging(level=logging.DEBUG)

    with TursoServer() as server:
        server.db_sql("CREATE TABLE t(x)")
        server.db_sql("INSERT INTO t SELECT randomblob(1024) FROM generate_series(1, 2000)")

        conn_full = await turso.aio.sync.connect(":memory:", remote_url=server.db_url())
        assert await (await conn_full.execute("SELECT LENGTH(x) FROM t LIMIT 1")).fetchall() == [(1024,)]
        assert (await conn_full.stats()).network_received_bytes > 2000 * 1024
        assert await (await conn_full.execute("SELECT SUM(LENGTH(x)) FROM t")).fetchall() == [(2000 * 1024,)]

        # turso.setup_logging(logging.DEBUG)
        conn_partial = await turso.aio.sync.connect(
            ":memory:",
            remote_url=server.db_url(),
<<<<<<< HEAD
            partial_sync_opts=turso.aio.sync.PartialSyncOpts(
                bootstrap_strategy=turso.aio.sync.PartialSyncPrefixBootstrap(length=128 * 1024),
=======
            partial_sync_experimental=turso.aio.sync.PartialSyncOpts(
                bootstrap_strategy=turso.aio.sync.PartialSyncPrefixBootstrap(length=128*1024),
>>>>>>> 4ae88876
                segment_size=4 * 1024,
                prefetch=True,
            ),
        )
        assert await (await conn_partial.execute("SELECT LENGTH(x) FROM t LIMIT 1")).fetchall() == [(1024,)]
        assert (await conn_partial.stats()).network_received_bytes < 1200 * 1024

        start = time.time()
        assert await (await conn_partial.execute("SELECT SUM(LENGTH(x)) FROM t")).fetchall() == [(2000 * 1024,)]
        print(time.time() - start)
        assert (await conn_partial.stats()).network_received_bytes > 2000 * 1024<|MERGE_RESOLUTION|>--- conflicted
+++ resolved
@@ -110,13 +110,8 @@
         conn_partial = await turso.aio.sync.connect(
             ":memory:",
             remote_url=server.db_url(),
-<<<<<<< HEAD
-            partial_sync_opts=turso.aio.sync.PartialSyncOpts(
+            partial_sync_experimental=turso.aio.sync.PartialSyncOpts(
                 bootstrap_strategy=turso.aio.sync.PartialSyncPrefixBootstrap(length=128 * 1024),
-=======
-            partial_sync_experimental=turso.aio.sync.PartialSyncOpts(
-                bootstrap_strategy=turso.aio.sync.PartialSyncPrefixBootstrap(length=128*1024),
->>>>>>> 4ae88876
             ),
         )
         assert await (await conn_partial.execute("SELECT LENGTH(x) FROM t LIMIT 1")).fetchall() == [(1024,)]
@@ -144,13 +139,8 @@
         conn_partial = await turso.aio.sync.connect(
             ":memory:",
             remote_url=server.db_url(),
-<<<<<<< HEAD
-            partial_sync_opts=turso.aio.sync.PartialSyncOpts(
+            partial_sync_experimental=turso.aio.sync.PartialSyncOpts(
                 bootstrap_strategy=turso.aio.sync.PartialSyncPrefixBootstrap(length=128 * 1024),
-=======
-            partial_sync_experimental=turso.aio.sync.PartialSyncOpts(
-                bootstrap_strategy=turso.aio.sync.PartialSyncPrefixBootstrap(length=128*1024),
->>>>>>> 4ae88876
                 segment_size=4 * 1024,
             ),
         )
@@ -180,13 +170,8 @@
         conn_partial = await turso.aio.sync.connect(
             ":memory:",
             remote_url=server.db_url(),
-<<<<<<< HEAD
-            partial_sync_opts=turso.aio.sync.PartialSyncOpts(
+            partial_sync_experimental=turso.aio.sync.PartialSyncOpts(
                 bootstrap_strategy=turso.aio.sync.PartialSyncPrefixBootstrap(length=128 * 1024),
-=======
-            partial_sync_experimental=turso.aio.sync.PartialSyncOpts(
-                bootstrap_strategy=turso.aio.sync.PartialSyncPrefixBootstrap(length=128*1024),
->>>>>>> 4ae88876
                 segment_size=4 * 1024,
                 prefetch=True,
             ),
