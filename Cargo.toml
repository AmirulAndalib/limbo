# Copyright 2023-2025 the Limbo authors. All rights reserved. MIT license.

[workspace]
resolver = "2"
members = [
    "bindings/dart/rust",
    "bindings/java",
    "bindings/javascript",
    "bindings/javascript/sync",
    "bindings/python",
    "bindings/rust",
    "cli",
    "core",
    "extensions/completion",
    "extensions/core",
    "extensions/crypto",
    "extensions/csv",
    "extensions/ipaddr",
    "extensions/percentile",
    "extensions/regexp",
    "extensions/tests",
    "extensions/fuzzy",
    "macros",
    "simulator",
    "sqlite3",
    "stress",
    "testing/sqlite_test_ext",
    "tests",
    "parser",
    "sync/engine",
    "sql_generation",
    "whopper",
    "perf/throughput/turso",
    "perf/throughput/rusqlite",
    "perf/encryption",
    "sdk-kit",
    "sdk-kit-macros",
]
exclude = ["perf/latency/limbo"]

[workspace.package]
version = "0.4.0-pre.3"
authors = ["the Limbo authors"]
edition = "2021"
license = "MIT"
repository = "https://github.com/tursodatabase/turso"

[workspace.dependencies]
<<<<<<< HEAD
turso = { path = "bindings/rust", version = "0.4.0-pre.2" }
turso_node = { path = "bindings/javascript", version = "0.4.0-pre.2" }
turso_sdk_kit = { path = "sdk-kit", version = "0.4.0-pre.2" }
turso_sdk_kit_macros = { path = "sdk-kit-macros", version = "0.4.0-pre.2" }
limbo_completion = { path = "extensions/completion", version = "0.4.0-pre.2" }
turso_core = { path = "core", version = "0.4.0-pre.2" }
turso_sync_engine = { path = "sync/engine", version = "0.4.0-pre.2" }
limbo_crypto = { path = "extensions/crypto", version = "0.4.0-pre.2" }
limbo_csv = { path = "extensions/csv", version = "0.4.0-pre.2" }
turso_ext = { path = "extensions/core", version = "0.4.0-pre.2" }
turso_ext_tests = { path = "extensions/tests", version = "0.4.0-pre.2" }
limbo_ipaddr = { path = "extensions/ipaddr", version = "0.4.0-pre.2" }
turso_macros = { path = "macros", version = "0.4.0-pre.2" }
limbo_percentile = { path = "extensions/percentile", version = "0.4.0-pre.2" }
limbo_regexp = { path = "extensions/regexp", version = "0.4.0-pre.2" }
limbo_uuid = { path = "extensions/uuid", version = "0.4.0-pre.2" }
turso_parser = { path = "parser", version = "0.4.0-pre.2" }
limbo_fuzzy = { path = "extensions/fuzzy", version = "0.4.0-pre.2" }
=======
turso = { path = "bindings/rust", version = "0.4.0-pre.3" }
turso_node = { path = "bindings/javascript", version = "0.4.0-pre.3" }
limbo_completion = { path = "extensions/completion", version = "0.4.0-pre.3" }
turso_core = { path = "core", version = "0.4.0-pre.3" }
turso_sync_engine = { path = "sync/engine", version = "0.4.0-pre.3" }
limbo_crypto = { path = "extensions/crypto", version = "0.4.0-pre.3" }
limbo_csv = { path = "extensions/csv", version = "0.4.0-pre.3" }
turso_ext = { path = "extensions/core", version = "0.4.0-pre.3" }
turso_ext_tests = { path = "extensions/tests", version = "0.4.0-pre.3" }
limbo_ipaddr = { path = "extensions/ipaddr", version = "0.4.0-pre.3" }
turso_macros = { path = "macros", version = "0.4.0-pre.3" }
limbo_percentile = { path = "extensions/percentile", version = "0.4.0-pre.3" }
limbo_regexp = { path = "extensions/regexp", version = "0.4.0-pre.3" }
limbo_uuid = { path = "extensions/uuid", version = "0.4.0-pre.3" }
turso_parser = { path = "parser", version = "0.4.0-pre.3" }
limbo_fuzzy = { path = "extensions/fuzzy", version = "0.4.0-pre.3" }
>>>>>>> fa188885
sql_generation = { path = "sql_generation" }
strum = { version = "0.26", features = ["derive"] }
strum_macros = "0.26"
serde = "1.0"
serde_json = "1.0"
anyhow = "1.0.98"
mimalloc = { version = "0.1.47", default-features = false }
rusqlite = { version = "0.37.0", features = ["bundled"] }
itertools = "0.14.0"
rand = "0.9.2"
rand_chacha = "0.9.0"
tracing = "0.1.41"
schemars = "1.0.4"
garde = "0.22"
parking_lot = "0.12.4"
tokio = { version = "1.0", default-features = false }
tracing-subscriber = "0.3.20"
futures = "0.3"
clap = "4.5.47"
thiserror = "2.0.16"
tempfile = "3.20.0"
indexmap = "2.11.1"
miette = "7.6.0"
bitflags = "2.9.4"
fallible-iterator = "0.3.0"
criterion = "0.5"
chrono = { version = "0.4.42", default-features = false }
hex = "0.4"
antithesis_sdk = { version = "0.2", default-features = false }
cfg-if = "1.0.0"
tracing-appender = "0.2.3"
env_logger = { version = "0.11.6", default-features = false }
regex = "1.11.1"
regex-syntax = { version = "0.8.5", default-features = false }
similar = { version = "2.7.0" }
similar-asserts = { version = "1.7.0" }
bitmaps = { version = "3.2.1", default-features = false }
console-subscriber = { version = "0.4.1" }
either = { version = "1.15" }

[profile.dev.package.similar]
opt-level = 3

[profile.release]
debug = "line-tables-only"
codegen-units = 1
panic = "abort"
lto = true

[profile.antithesis]
inherits = "release"
debug = true
codegen-units = 1
panic = "abort"
lto = true

[profile.bench-profile]
inherits = "release"
debug = true

[profile.dist]
inherits = "release"
lto = "thin"<|MERGE_RESOLUTION|>--- conflicted
+++ resolved
@@ -46,28 +46,10 @@
 repository = "https://github.com/tursodatabase/turso"
 
 [workspace.dependencies]
-<<<<<<< HEAD
-turso = { path = "bindings/rust", version = "0.4.0-pre.2" }
-turso_node = { path = "bindings/javascript", version = "0.4.0-pre.2" }
-turso_sdk_kit = { path = "sdk-kit", version = "0.4.0-pre.2" }
-turso_sdk_kit_macros = { path = "sdk-kit-macros", version = "0.4.0-pre.2" }
-limbo_completion = { path = "extensions/completion", version = "0.4.0-pre.2" }
-turso_core = { path = "core", version = "0.4.0-pre.2" }
-turso_sync_engine = { path = "sync/engine", version = "0.4.0-pre.2" }
-limbo_crypto = { path = "extensions/crypto", version = "0.4.0-pre.2" }
-limbo_csv = { path = "extensions/csv", version = "0.4.0-pre.2" }
-turso_ext = { path = "extensions/core", version = "0.4.0-pre.2" }
-turso_ext_tests = { path = "extensions/tests", version = "0.4.0-pre.2" }
-limbo_ipaddr = { path = "extensions/ipaddr", version = "0.4.0-pre.2" }
-turso_macros = { path = "macros", version = "0.4.0-pre.2" }
-limbo_percentile = { path = "extensions/percentile", version = "0.4.0-pre.2" }
-limbo_regexp = { path = "extensions/regexp", version = "0.4.0-pre.2" }
-limbo_uuid = { path = "extensions/uuid", version = "0.4.0-pre.2" }
-turso_parser = { path = "parser", version = "0.4.0-pre.2" }
-limbo_fuzzy = { path = "extensions/fuzzy", version = "0.4.0-pre.2" }
-=======
 turso = { path = "bindings/rust", version = "0.4.0-pre.3" }
 turso_node = { path = "bindings/javascript", version = "0.4.0-pre.3" }
+turso_sdk_kit = { path = "sdk-kit", version = "0.4.0-pre.3" }
+turso_sdk_kit_macros = { path = "sdk-kit-macros", version = "0.4.0-pre.3" }
 limbo_completion = { path = "extensions/completion", version = "0.4.0-pre.3" }
 turso_core = { path = "core", version = "0.4.0-pre.3" }
 turso_sync_engine = { path = "sync/engine", version = "0.4.0-pre.3" }
@@ -82,7 +64,6 @@
 limbo_uuid = { path = "extensions/uuid", version = "0.4.0-pre.3" }
 turso_parser = { path = "parser", version = "0.4.0-pre.3" }
 limbo_fuzzy = { path = "extensions/fuzzy", version = "0.4.0-pre.3" }
->>>>>>> fa188885
 sql_generation = { path = "sql_generation" }
 strum = { version = "0.26", features = ["derive"] }
 strum_macros = "0.26"
