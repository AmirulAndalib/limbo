--- conflicted
+++ resolved
@@ -220,23 +220,7 @@
     }
 
     pub(crate) fn stats(&self) -> InteractionStats {
-<<<<<<< HEAD
         let mut stats = InteractionStats::default();
-=======
-        let mut stats = InteractionStats {
-            select_count: 0,
-            insert_count: 0,
-            delete_count: 0,
-            update_count: 0,
-            create_count: 0,
-            create_index_count: 0,
-            drop_count: 0,
-            begin_count: 0,
-            commit_count: 0,
-            rollback_count: 0,
-            pragma_count: 0,
-        };
->>>>>>> 87a630ca
 
         fn query_stat(q: &Query, stats: &mut InteractionStats) {
             match q {
@@ -776,7 +760,6 @@
 
 #[derive(Debug, Clone, Copy, Default)]
 pub(crate) struct InteractionStats {
-<<<<<<< HEAD
     pub select_count: u32,
     pub insert_count: u32,
     pub delete_count: u32,
@@ -789,30 +772,7 @@
     pub rollback_count: u32,
     pub alter_table_count: u32,
     pub drop_index_count: u32,
-=======
-    pub(crate) select_count: u32,
-    pub(crate) insert_count: u32,
-    pub(crate) delete_count: u32,
-    pub(crate) update_count: u32,
-    pub(crate) create_count: u32,
-    pub(crate) create_index_count: u32,
-    pub(crate) drop_count: u32,
-    pub(crate) begin_count: u32,
-    pub(crate) commit_count: u32,
-    pub(crate) rollback_count: u32,
-    pub(crate) pragma_count: u32,
-}
-
-impl InteractionStats {
-    pub fn total_writes(&self) -> u32 {
-        self.insert_count
-            + self.delete_count
-            + self.update_count
-            + self.create_count
-            + self.create_index_count
-            + self.drop_count
-    }
->>>>>>> 87a630ca
+    pub pragma_count:u32,
 }
 
 impl Display for InteractionStats {
