--- conflicted
+++ resolved
@@ -23,13 +23,11 @@
     #[garde(skip)]
     pub drop_table_weight: u32,
     #[garde(skip)]
-<<<<<<< HEAD
     pub alter_table_weight: u32,
     #[garde(skip)]
     pub drop_index: u32,
-=======
+    #[garde(skip)]
     pub pragma_weight: u32,
->>>>>>> 87a630ca
 }
 
 impl Default for QueryProfile {
@@ -43,12 +41,9 @@
             update_weight: 20,
             delete_weight: 20,
             drop_table_weight: 2,
-<<<<<<< HEAD
             alter_table_weight: 2,
             drop_index: 2,
-=======
             pragma_weight: 100,//TODO change this back to 2
->>>>>>> 87a630ca
         }
     }
 }
