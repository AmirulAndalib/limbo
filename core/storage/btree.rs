--- conflicted
+++ resolved
@@ -366,33 +366,6 @@
     empty_record: Cell<bool>,
 }
 
-<<<<<<< HEAD
-/// Stack of pages representing the tree traversal order.
-/// current_page represents the current page being used in the tree and current_page - 1 would be
-/// the parent. Using current_page + 1 or higher is undefined behaviour.
-struct PageStack {
-    /// Pointer to the current page being consumed
-    current_page: Cell<i32>,
-    /// List of pages in the stack. Root page will be in index 0
-    stack: RefCell<[Option<PageRef>; BTCURSOR_MAX_DEPTH + 1]>,
-    /// List of cell indices in the stack.
-    /// cell_indices[current_page] is the current cell index being consumed. Similarly
-    /// cell_indices[current_page-1] is the cell index of the parent of the current page
-    /// that we save in case of going back up.
-    /// There are two points that need special attention:
-    ///  If cell_indices[current_page] = -1, it indicates that the current iteration has reached the start of the current_page
-    ///  If cell_indices[current_page] = `cell_count`, it means that the current iteration has reached the end of the current_page
-    cell_indices: RefCell<[i32; BTCURSOR_MAX_DEPTH + 1]>,
-}
-
-struct CellArray {
-    cells: Vec<&'static mut [u8]>, // TODO(pere): make this with references
-
-    number_of_cells_per_page: [u16; 5], // number of cells in each page, max 5 pages
-}
-
-=======
->>>>>>> bde808f7
 impl BTreeCursor {
     pub fn new(
         mv_cursor: Option<Rc<RefCell<MvCursor>>>,
@@ -4128,7 +4101,7 @@
 struct CellArray {
     cells: Vec<&'static mut [u8]>, // TODO(pere): make this with references
 
-    number_of_cells_per_page: Vec<u16>, // number of cells in each page
+    number_of_cells_per_page: [u16; 5], // number of cells in each page
 }
 
 impl CellArray {
