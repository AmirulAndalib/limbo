--- conflicted
+++ resolved
@@ -676,13 +676,8 @@
         Ok(IOResult::Done(self.wal.borrow_mut().begin_read_tx()?))
     }
 
-<<<<<<< HEAD
     #[instrument(skip_all, level = Level::DEBUG)]
-    fn maybe_allocate_page1(&self) -> Result<IOResult<()>> {
-=======
-    #[instrument(skip_all, level = Level::INFO)]
     pub fn maybe_allocate_page1(&self) -> Result<IOResult<()>> {
->>>>>>> 8e98c33f
         if self.db_state.load(Ordering::SeqCst) < DB_STATE_INITIALIZED {
             if let Ok(_lock) = self.init_lock.try_lock() {
                 match (
