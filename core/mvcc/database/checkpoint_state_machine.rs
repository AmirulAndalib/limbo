use crate::mvcc::clock::LogicalClock;
use crate::mvcc::database::{
    DeleteRowStateMachine, MVTableId, MvStore, RowVersion, TxTimestampOrID, WriteRowStateMachine,
    SQLITE_SCHEMA_MVCC_TABLE_ID,
};
use crate::state_machine::{StateMachine, StateTransition, TransitionResult};
use crate::storage::btree::BTreeCursor;
use crate::storage::pager::CreateBTreeFlags;
use crate::storage::wal::{CheckpointMode, TursoRwLock};
use crate::types::{IOCompletions, IOResult, ImmutableRecord, RecordCursor};
use crate::{
    CheckpointResult, Completion, Connection, IOExt, Pager, Result, TransactionState, Value,
    ValueRef,
};
use parking_lot::RwLock;
use std::collections::{HashMap, HashSet};
use std::sync::atomic::Ordering;
use std::sync::Arc;

#[derive(Debug)]
pub enum CheckpointState {
    AcquireLock,
    BeginPagerTxn,
    WriteRow {
        write_set_index: usize,
        requires_seek: bool,
    },
    WriteRowStateMachine {
        write_set_index: usize,
    },
    DeleteRowStateMachine {
        write_set_index: usize,
    },
    CommitPagerTxn,
    TruncateLogicalLog,
    FsyncLogicalLog,
    CheckpointWal,
    Finalize,
}

/// The states of the locks held by the state machine - these are tracked for error handling so that they are
/// released if the state machine fails.
pub struct LockStates {
    blocking_checkpoint_lock_held: bool,
    pager_read_tx: bool,
    pager_write_tx: bool,
}

/// A state machine that performs a complete checkpoint operation on the MVCC store.
///
/// The checkpoint process:
/// 1. Takes a blocking lock on the database so that no other transactions can run during the checkpoint.
/// 2. Determines which row versions should be written to the B-tree.
/// 3. Begins a pager transaction
/// 4. Writes all the selected row versions to the B-tree.
/// 5. Commits the pager transaction, effectively flushing to the WAL
/// 6. Truncates the logical log file
/// 7. Immediately does a TRUNCATE checkpoint from the WAL to the DB
/// 8. Releases the blocking_checkpoint_lock
pub struct CheckpointStateMachine<Clock: LogicalClock> {
    /// The current state of the state machine
    state: CheckpointState,
    /// The states of the locks held by the state machine - these are tracked for error handling so that they are
    /// released if the state machine fails.
    lock_states: LockStates,
    /// The highest transaction ID that has been checkpointed in a previous checkpoint.
    checkpointed_txid_max_old: u64,
    /// The highest transaction ID that will be checkpointed in the current checkpoint.
    checkpointed_txid_max_new: u64,
    /// Pager used for writing to the B-tree
    pager: Arc<Pager>,
    /// MVCC store containing the row versions.
    mvstore: Arc<MvStore<Clock>>,
    /// Connection to the database
    connection: Arc<Connection>,
    /// Lock used to block other transactions from running during the checkpoint
    checkpoint_lock: Arc<TursoRwLock>,
    /// All committed versions to write to the B-tree.
    /// In the case of CREATE TABLE / DROP TABLE ops, contains a [SpecialWrite] to create/destroy the B-tree.
    write_set: Vec<(RowVersion, Option<SpecialWrite>)>,
    /// State machine for writing rows to the B-tree
    write_row_state_machine: Option<StateMachine<WriteRowStateMachine>>,
    /// State machine for deleting rows from the B-tree
    delete_row_state_machine: Option<StateMachine<DeleteRowStateMachine>>,
    /// Cursors for the B-trees
    cursors: HashMap<u64, Arc<RwLock<BTreeCursor>>>,
    /// Tables that were destroyed in this checkpoint
    destroyed_tables: HashSet<MVTableId>,
    /// Result of the checkpoint
    checkpoint_result: Option<CheckpointResult>,
    /// Update connection's transaction state on checkpoint. If checkpoint was called as automatic
    /// process in a transaction we don't want to change the state as we assume we are already on a
    /// write transaction and any failure will be cleared on vdbe error handling.
    update_transaction_state: bool,
}

#[derive(Debug, PartialEq, Eq, Clone, Copy)]
/// Special writes for CREATE TABLE / DROP TABLE ops.
/// These are used to create/destroy B-trees during pager ops.
pub enum SpecialWrite {
    BTreeCreate {
        table_id: MVTableId,
    },
    BTreeDestroy {
        table_id: MVTableId,
        root_page: u64,
        num_columns: usize,
    },
}

impl<Clock: LogicalClock> CheckpointStateMachine<Clock> {
    pub fn new(
        pager: Arc<Pager>,
        mvstore: Arc<MvStore<Clock>>,
        connection: Arc<Connection>,
        update_transaction_state: bool,
    ) -> Self {
        let checkpoint_lock = mvstore.blocking_checkpoint_lock.clone();
        Self {
            state: CheckpointState::AcquireLock,
            lock_states: LockStates {
                blocking_checkpoint_lock_held: false,
                pager_read_tx: false,
                pager_write_tx: false,
            },
            pager,
            checkpointed_txid_max_old: mvstore.checkpointed_txid_max.load(Ordering::SeqCst),
            checkpointed_txid_max_new: mvstore.checkpointed_txid_max.load(Ordering::SeqCst),
            mvstore,
            connection,
            checkpoint_lock,
            write_set: Vec::new(),
            write_row_state_machine: None,
            delete_row_state_machine: None,
            cursors: HashMap::new(),
            destroyed_tables: HashSet::new(),
            checkpoint_result: None,
            update_transaction_state,
        }
    }

    /// Collect all committed versions that need to be written to the B-tree.
    /// We must only write to the B-tree if:
    /// 1. The row has not already been checkpointed in a previous checkpoint.
    ///    TODO: garbage collect row versions after checkpointing.
    /// 2. Either:
    ///    * The row is not a delete (we inserted or changed an existing row), OR
    ///    * The row is a delete AND it exists in the database file already.
    ///      If the row didn't exist in the database file and was deleted, we can simply not write it.
    fn collect_committed_versions(&mut self) {
        // Keep track of the highest timestamp that will be checkpointed in the current checkpoint;
        // This value will be used at the end of the checkpoint to update the corresponding value in
        // the MVCC store, so that we don't checkpoint the same row versions again on the next checkpoint.
        let mut max_timestamp = self.checkpointed_txid_max_old;

        // Since table ids are negative, and we want schema changes (table_id=-1) to be processed first, we iterate in reverse order.
        // Reliance on SkipMap ordering is a bit yolo-swag fragile, but oh well.
        for entry in self.mvstore.rows.iter().rev() {
            let key = entry.key();
            if self.destroyed_tables.contains(&key.table_id) {
                // We won't checkpoint rows for tables that will be destroyed in this checkpoint.
                // There's two forms of destroyed table:
                // 1. A non-checkpointed table that was created in the logical log and then destroyed. We don't need to do anything about this table in the pager/btree layer.
                // 2. A checkpointed table that was destroyed in the logical log. We need to destroy the btree in the pager/btree layer.
                continue;
            }

            let row_versions = entry.value().read();

            let mut version_to_checkpoint = None;
            let mut exists_in_db_file = false;
            for version in row_versions.iter() {
                if let Some(TxTimestampOrID::Timestamp(ts)) = version.begin {
                    //TODO: garbage collect row versions after checkpointing.
                    if ts > self.checkpointed_txid_max_old {
                        version_to_checkpoint = Some(version);
                    } else {
                        exists_in_db_file = true;
                    }
                }
            }

            if let Some(version) = version_to_checkpoint {
                let is_delete = version.end.is_some();
                if let Some(TxTimestampOrID::Timestamp(ts)) = version.begin {
                    max_timestamp = max_timestamp.max(ts);
                }

                // Only write the row to the B-tree if it is not a delete, or if it is a delete and it exists in
                // the database file.
                if !is_delete || exists_in_db_file {
                    let mut special_write = None;

                    if version.row.id.table_id == SQLITE_SCHEMA_MVCC_TABLE_ID {
                        let row_data = ImmutableRecord::from_bin_record(version.row.data.clone());
                        let mut record_cursor = RecordCursor::new();
                        record_cursor.parse_full_header(&row_data).unwrap();
<<<<<<< HEAD
=======
                        let ValueRef::Integer(root_page) =
                            record_cursor.get_value(&row_data, 3).unwrap()
                        else {
                            panic!(
                                "Expected integer value for root page, got {:?}",
                                record_cursor.get_value(&row_data, 3)
                            );
                        };
                        root_page
                    };

                    max_timestamp = max_timestamp.max(current_version_ts);
                    if is_last {
                        let is_delete = version.end.is_some();
                        let is_delete_of_table =
                            is_delete && version.row.id.table_id == SQLITE_SCHEMA_MVCC_TABLE_ID;
                        let is_create_of_table = !exists_in_db_file
                            && !is_delete
                            && version.row.id.table_id == SQLITE_SCHEMA_MVCC_TABLE_ID;

                        // We might need to create or destroy a B-tree in the pager during checkpoint if a row in root page 1 is deleted or created.
                        let special_write = if is_delete_of_table {
                            let root_page =
                                get_table_id_or_root_page_from_sqlite_schema(&version.row.data);
                            assert!(root_page > 0, "rootpage is positive integer");
                            let root_page = root_page as u64;
                            let table_id = *self
                                .mvstore
                                .table_id_to_rootpage
                                .iter()
                                .find(|entry| entry.value().is_some_and(|r| r == root_page))
                                .unwrap()
                                .key();
                            self.destroyed_tables.insert(table_id);
>>>>>>> 17a578a4

                        if let RefValue::Integer(root_page) =
                            record_cursor.get_value(&row_data, 3).unwrap()
                        {
                            if is_delete {
                                let table_id = self
                                    .mvstore
                                    .table_id_to_rootpage
                                    .iter()
                                    .find(|entry| {
                                        entry.value().is_some_and(|r| r == root_page as u64)
                                    })
                                    .map(|entry| *entry.key())
                                    .unwrap(); // This assumes a valid mapping exists.
                                self.destroyed_tables.insert(table_id);

                                // We might need to create or destroy a B-tree in the pager during checkpoint if a row in root page 1 is deleted or created.
                                special_write = Some(SpecialWrite::BTreeDestroy {
                                    table_id,
                                    root_page: root_page as u64,
                                    num_columns: version.row.column_count,
                                });
                            } else if !exists_in_db_file {
                                let table_id = MVTableId::from(root_page);
                                special_write = Some(SpecialWrite::BTreeCreate { table_id });
                            }
                        }
                    }

                    self.write_set.push((version.clone(), special_write));
                }
            }
        }
        // Writing in ascending order of rowid gives us a better chance of using balance-quick algorithm
        // in case of an insert-heavy checkpoint.
        self.write_set.sort_by_key(|version| {
            (
                // Sort by table_id descending (schema changes first)
                std::cmp::Reverse(version.0.row.id.table_id),
                // Then by row_id ascending
                version.0.row.id.row_id,
            )
        });
        self.checkpointed_txid_max_new = max_timestamp;
    }

    /// Get the current row version to write to the B-tree
    fn get_current_row_version(
        &self,
        write_set_index: usize,
    ) -> Option<&(RowVersion, Option<SpecialWrite>)> {
        self.write_set.get(write_set_index)
    }

    /// Mutably get the current row version to write to the B-tree
    fn get_current_row_version_mut(
        &mut self,
        write_set_index: usize,
    ) -> Option<&mut (RowVersion, Option<SpecialWrite>)> {
        self.write_set.get_mut(write_set_index)
    }

    /// Check if we have more rows to write
    fn has_more_rows(&self, write_set_index: usize) -> bool {
        write_set_index < self.write_set.len()
    }

    /// Fsync the logical log file
    fn fsync_logical_log(&self) -> Result<Completion> {
        self.mvstore.storage.sync()
    }

    /// Truncate the logical log file
    fn truncate_logical_log(&self) -> Result<Completion> {
        self.mvstore.storage.truncate()
    }

    /// Perform a TRUNCATE checkpoint on the WAL
    fn checkpoint_wal(&self) -> Result<IOResult<CheckpointResult>> {
        let Some(wal) = &self.pager.wal else {
            panic!("No WAL to checkpoint");
        };
        let mut wal_ref = wal.borrow_mut();
        match wal_ref.checkpoint(
            &self.pager,
            CheckpointMode::Truncate {
                upper_bound_inclusive: None,
            },
        )? {
            IOResult::Done(result) => Ok(IOResult::Done(result)),
            IOResult::IO(io) => Ok(IOResult::IO(io)),
        }
    }

    fn step_inner(&mut self, _context: &()) -> Result<TransitionResult<CheckpointResult>> {
        match &self.state {
            CheckpointState::AcquireLock => {
                tracing::debug!("Acquiring blocking checkpoint lock");
                let locked = self.checkpoint_lock.write();
                if !locked {
                    return Err(crate::LimboError::Busy);
                }
                self.lock_states.blocking_checkpoint_lock_held = true;

                self.collect_committed_versions();
                tracing::debug!("Collected {} committed versions", self.write_set.len());

                if self.write_set.is_empty() {
                    // Nothing to checkpoint, skip to truncate logical log
                    self.state = CheckpointState::TruncateLogicalLog;
                } else {
                    self.state = CheckpointState::BeginPagerTxn;
                }
                Ok(TransitionResult::Continue)
            }
            CheckpointState::BeginPagerTxn => {
                tracing::debug!("Beginning pager transaction");
                // Start a pager transaction to write committed versions to B-tree
                let result = self.pager.begin_read_tx();
                if let Err(crate::LimboError::Busy) = result {
                    return Err(crate::LimboError::Busy);
                }
                result?;
                self.lock_states.pager_read_tx = true;

                let result = self.pager.io.block(|| self.pager.begin_write_tx());
                if let Err(crate::LimboError::Busy) = result {
                    return Err(crate::LimboError::Busy);
                }
                result?;
                if self.update_transaction_state {
                    *self.connection.transaction_state.write() = TransactionState::Write {
                        schema_did_change: false,
                    }; // TODO: schema_did_change??
                }
                self.lock_states.pager_write_tx = true;
                self.state = CheckpointState::WriteRow {
                    write_set_index: 0,
                    requires_seek: true,
                };
                Ok(TransitionResult::Continue)
            }

            CheckpointState::WriteRow {
                write_set_index,
                requires_seek,
            } => {
                let write_set_index = *write_set_index;
                let requires_seek = *requires_seek;

                if !self.has_more_rows(write_set_index) {
                    // Done writing all rows
                    self.state = CheckpointState::CommitPagerTxn;
                    return Ok(TransitionResult::Continue);
                }

                let (num_columns, table_id, special_write) = {
                    let (row_version, special_write) =
                        self.get_current_row_version(write_set_index).unwrap();
                    (
                        row_version.row.column_count,
                        row_version.row.id.table_id,
                        *special_write,
                    )
                };

                // Handle CREATE TABLE / DROP TABLE ops
                if let Some(special_write) = special_write {
                    match special_write {
                        SpecialWrite::BTreeCreate { table_id } => {
                            let created_root_page = self.pager.io.block(|| {
                                self.pager.btree_create(&CreateBTreeFlags::new_table())
                            })?;
                            self.mvstore.insert_table_id_to_rootpage(
                                table_id,
                                Some(created_root_page as u64),
                            );
                        }
                        SpecialWrite::BTreeDestroy {
                            table_id,
                            root_page,
                            num_columns,
                        } => {
                            let known_root_page = self
                                .mvstore
                                .table_id_to_rootpage
                                .get(&table_id)
                                .expect("Table ID does not have a root page");
                            let known_root_page = known_root_page
                                .value()
                                .expect("Table ID does not have a root page");
                            assert_eq!(known_root_page, root_page, "MV store root page does not match root page in the sqlite_schema record: {known_root_page} != {root_page}");
                            let cursor = if let Some(cursor) = self.cursors.get(&known_root_page) {
                                cursor.clone()
                            } else {
                                let cursor = BTreeCursor::new_table(
                                    None,
                                    self.pager.clone(),
                                    known_root_page as i64,
                                    num_columns,
                                );
                                let cursor = Arc::new(RwLock::new(cursor));
                                self.cursors.insert(root_page, cursor.clone());
                                cursor
                            };
                            self.pager.io.block(|| cursor.write().btree_destroy())?;
                            self.destroyed_tables.insert(table_id);
                        }
                    }
                }

                if self.destroyed_tables.contains(&table_id) {
                    // Don't write rows for tables that will be destroyed in this checkpoint.
                    self.state = CheckpointState::WriteRow {
                        write_set_index: write_set_index + 1,
                        requires_seek: true,
                    };
                    return Ok(TransitionResult::Continue);
                }

                let root_page = {
                    let root_page = self
                        .mvstore
                        .table_id_to_rootpage
                        .get(&table_id)
                        .unwrap_or_else(|| {
                            panic!(
                                "Table ID does not have a root page: {table_id}, row_version: {:?}",
                                self.get_current_row_version(write_set_index).unwrap()
                            )
                        });
                    root_page.value().unwrap_or_else(|| {
                        panic!(
                            "Table ID does not have a root page: {table_id}, row_version: {:?}",
                            self.get_current_row_version(write_set_index).unwrap()
                        )
                    })
                };

                // If a table was created, it now has a real root page allocated for it, but the 'root_page' field in the sqlite_schema record is still the table id.
                // So we need to rewrite the row version to use the real root page.
                if let Some(SpecialWrite::BTreeCreate { table_id }) = special_write {
                    let root_page = {
                        let root_page = self
                            .mvstore
                            .table_id_to_rootpage
                            .get(&table_id)
                            .expect("Table ID does not have a root page");
                        root_page
                            .value()
                            .expect("Table ID does not have a root page")
                    };
                    let (row_version, _) =
                        self.get_current_row_version_mut(write_set_index).unwrap();
                    let record = ImmutableRecord::from_bin_record(row_version.row.data.clone());
                    let mut record_cursor = RecordCursor::new();
                    record_cursor.parse_full_header(&record).unwrap();
                    let values = record_cursor.get_values(&record)?;
                    let mut values = values
                        .into_iter()
                        .map(|value| value.to_owned())
                        .collect::<Vec<_>>();
                    values[3] = Value::Integer(root_page as i64);
                    let record = ImmutableRecord::from_values(&values, values.len());
                    row_version.row.data = record.get_payload().to_owned();
                }

                // Get or create cursor for this table
                let cursor = if let Some(cursor) = self.cursors.get(&root_page) {
                    cursor.clone()
                } else {
                    let cursor = BTreeCursor::new_table(
                        None, // Write directly to B-tree
                        self.pager.clone(),
                        root_page as i64,
                        num_columns,
                    );
                    let cursor = Arc::new(RwLock::new(cursor));
                    self.cursors.insert(root_page, cursor.clone());
                    cursor
                };

                let (row_version, _) = self.get_current_row_version(write_set_index).unwrap();

                // Check if this is an insert or delete
                if row_version.end.is_some() {
                    // This is a delete operation
                    let state_machine = self
                        .mvstore
                        .delete_row_from_pager(row_version.row.id, cursor)?;
                    self.delete_row_state_machine = Some(state_machine);
                    self.state = CheckpointState::DeleteRowStateMachine { write_set_index };
                } else {
                    // This is an insert/update operation
                    let state_machine =
                        self.mvstore
                            .write_row_to_pager(&row_version.row, cursor, requires_seek)?;
                    self.write_row_state_machine = Some(state_machine);
                    self.state = CheckpointState::WriteRowStateMachine { write_set_index };
                }

                Ok(TransitionResult::Continue)
            }

            CheckpointState::WriteRowStateMachine { write_set_index } => {
                let write_set_index = *write_set_index;
                let write_row_state_machine = self.write_row_state_machine.as_mut().unwrap();

                match write_row_state_machine.step(&())? {
                    IOResult::IO(io) => Ok(TransitionResult::Io(io)),
                    IOResult::Done(_) => {
                        self.state = CheckpointState::WriteRow {
                            write_set_index: write_set_index + 1,
                            requires_seek: true,
                        };
                        Ok(TransitionResult::Continue)
                    }
                }
            }

            CheckpointState::DeleteRowStateMachine { write_set_index } => {
                let write_set_index = *write_set_index;
                let delete_row_state_machine = self.delete_row_state_machine.as_mut().unwrap();

                match delete_row_state_machine.step(&())? {
                    IOResult::IO(io) => Ok(TransitionResult::Io(io)),
                    IOResult::Done(_) => {
                        self.state = CheckpointState::WriteRow {
                            write_set_index: write_set_index + 1,
                            requires_seek: true,
                        };
                        Ok(TransitionResult::Continue)
                    }
                }
            }

            CheckpointState::CommitPagerTxn => {
                tracing::debug!("Committing pager transaction");
                let result = self.pager.commit_tx(&self.connection)?;
                match result {
                    IOResult::Done(_) => {
                        self.state = CheckpointState::TruncateLogicalLog;
                        self.lock_states.pager_read_tx = false;
                        self.lock_states.pager_write_tx = false;
                        if self.update_transaction_state {
                            *self.connection.transaction_state.write() = TransactionState::None;
                        }
                        let header = self
                            .pager
                            .io
                            .block(|| {
                                self.pager.with_header_mut(|header| {
                                    header.schema_cookie = self
                                        .connection
                                        .db
                                        .schema
                                        .lock()
                                        .unwrap()
                                        .schema_version
                                        .into();
                                    *header
                                })
                            })
                            .unwrap();
                        self.mvstore.global_header.write().replace(header);
                        Ok(TransitionResult::Continue)
                    }
                    IOResult::IO(io) => Ok(TransitionResult::Io(io)),
                }
            }

            CheckpointState::TruncateLogicalLog => {
                tracing::debug!("Truncating logical log file");
                let c = self.truncate_logical_log()?;
                self.state = CheckpointState::FsyncLogicalLog;
                // if Completion Completed without errors we can continue
                if c.succeeded() {
                    Ok(TransitionResult::Continue)
                } else {
                    Ok(TransitionResult::Io(IOCompletions::Single(c)))
                }
            }

            CheckpointState::FsyncLogicalLog => {
                tracing::debug!("Fsyncing logical log file");
                let c = self.fsync_logical_log()?;
                self.state = CheckpointState::CheckpointWal;
                // if Completion Completed without errors we can continue
                if c.succeeded() {
                    Ok(TransitionResult::Continue)
                } else {
                    Ok(TransitionResult::Io(IOCompletions::Single(c)))
                }
            }

            CheckpointState::CheckpointWal => {
                tracing::debug!("Performing TRUNCATE checkpoint on WAL");
                match self.checkpoint_wal()? {
                    IOResult::Done(result) => {
                        self.checkpoint_result = Some(result);
                        self.state = CheckpointState::Finalize;
                        Ok(TransitionResult::Continue)
                    }
                    IOResult::IO(io) => Ok(TransitionResult::Io(io)),
                }
            }

            CheckpointState::Finalize => {
                tracing::debug!("Releasing blocking checkpoint lock");
                self.mvstore
                    .checkpointed_txid_max
                    .store(self.checkpointed_txid_max_new, Ordering::SeqCst);
                self.checkpoint_lock.unlock();
                self.finalize(&())?;
                Ok(TransitionResult::Done(
                    self.checkpoint_result.take().unwrap(),
                ))
            }
        }
    }
}

impl<Clock: LogicalClock> StateTransition for CheckpointStateMachine<Clock> {
    type Context = ();
    type SMResult = CheckpointResult;

    fn step(&mut self, _context: &Self::Context) -> Result<TransitionResult<Self::SMResult>> {
        let res = self.step_inner(&());
        match res {
            Err(err) => {
                tracing::info!("Error in checkpoint state machine: {err}");
                if self.lock_states.pager_write_tx {
                    self.pager.rollback_tx(self.connection.as_ref());
                    if self.update_transaction_state {
                        *self.connection.transaction_state.write() = TransactionState::None;
                    }
                } else if self.lock_states.pager_read_tx {
                    self.pager.end_read_tx();
                    if self.update_transaction_state {
                        *self.connection.transaction_state.write() = TransactionState::None;
                    }
                }
                if self.lock_states.blocking_checkpoint_lock_held {
                    self.checkpoint_lock.unlock();
                }
                Err(err)
            }
            Ok(result) => Ok(result),
        }
    }

    fn finalize(&mut self, _context: &Self::Context) -> Result<()> {
        Ok(())
    }

    fn is_finalized(&self) -> bool {
        matches!(self.state, CheckpointState::Finalize)
    }
}<|MERGE_RESOLUTION|>--- conflicted
+++ resolved
@@ -195,45 +195,7 @@
                         let row_data = ImmutableRecord::from_bin_record(version.row.data.clone());
                         let mut record_cursor = RecordCursor::new();
                         record_cursor.parse_full_header(&row_data).unwrap();
-<<<<<<< HEAD
-=======
                         let ValueRef::Integer(root_page) =
-                            record_cursor.get_value(&row_data, 3).unwrap()
-                        else {
-                            panic!(
-                                "Expected integer value for root page, got {:?}",
-                                record_cursor.get_value(&row_data, 3)
-                            );
-                        };
-                        root_page
-                    };
-
-                    max_timestamp = max_timestamp.max(current_version_ts);
-                    if is_last {
-                        let is_delete = version.end.is_some();
-                        let is_delete_of_table =
-                            is_delete && version.row.id.table_id == SQLITE_SCHEMA_MVCC_TABLE_ID;
-                        let is_create_of_table = !exists_in_db_file
-                            && !is_delete
-                            && version.row.id.table_id == SQLITE_SCHEMA_MVCC_TABLE_ID;
-
-                        // We might need to create or destroy a B-tree in the pager during checkpoint if a row in root page 1 is deleted or created.
-                        let special_write = if is_delete_of_table {
-                            let root_page =
-                                get_table_id_or_root_page_from_sqlite_schema(&version.row.data);
-                            assert!(root_page > 0, "rootpage is positive integer");
-                            let root_page = root_page as u64;
-                            let table_id = *self
-                                .mvstore
-                                .table_id_to_rootpage
-                                .iter()
-                                .find(|entry| entry.value().is_some_and(|r| r == root_page))
-                                .unwrap()
-                                .key();
-                            self.destroyed_tables.insert(table_id);
->>>>>>> 17a578a4
-
-                        if let RefValue::Integer(root_page) =
                             record_cursor.get_value(&row_data, 3).unwrap()
                         {
                             if is_delete {
