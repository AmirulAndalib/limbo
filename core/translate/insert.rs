--- conflicted
+++ resolved
@@ -556,7 +556,7 @@
         });
     }
 
-<<<<<<< HEAD
+
     program.preassign_label_to_next_insn(key_ready_for_uniqueness_check_label);
 
     let emit_halt_with_constraint = |program: &mut ProgramBuilder, col_name: &str| {
@@ -570,10 +570,10 @@
         });
     };
 
-=======
+
     // Check uniqueness constraint for rowid if it was provided by user.
     // When the DB allocates it there are no need for separate uniqueness checks.
->>>>>>> 1d4b301f
+
     if has_user_provided_rowid {
         let make_record_label = program.allocate_label();
         program.emit_insn(Insn::NotExists {
@@ -1584,7 +1584,7 @@
     Ok(program)
 }
 
-<<<<<<< HEAD
+
 ///  makes sure that an AUTOINCREMENT table has a sequence row in `sqlite_sequence`, inserting one with 0 if missing.
 fn ensure_sequence_initialized(
     program: &mut ProgramBuilder,
@@ -1690,7 +1690,7 @@
     });
 
     Ok(())
-=======
+
 #[inline]
 /// Build the UNIQUE constraint error description to match sqlite
 /// single column: `t.c1`
@@ -1759,5 +1759,5 @@
             Ok(WalkControl::Continue)
         },
     )
->>>>>>> 1d4b301f
+
 }