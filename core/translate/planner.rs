use std::sync::Arc;

use super::{
    expr::walk_expr,
    plan::{
        Aggregate, ColumnUsedMask, Distinctness, EvalAt, JoinInfo, JoinOrderMember, JoinedTable,
        Operation, OuterQueryReference, Plan, QueryDestination, ResultSetColumn, Scan,
        TableReferences, WhereTerm,
    },
    select::prepare_select_plan,
    SymbolTable,
};
use crate::function::{AggFunc, ExtFunc};
use crate::translate::expr::WalkControl;
use crate::{
    ast::Limit,
    function::Func,
    schema::{Schema, Table},
    translate::expr::walk_expr_mut,
    util::{exprs_are_equivalent, normalize_ident},
    vdbe::{builder::TableRefIdCounter, BranchOffset},
    Result,
};
use turso_macros::match_ignore_ascii_case;
use turso_parser::ast::Literal::Null;
use turso_parser::ast::{
    self, As, Expr, FromClause, JoinType, Literal, Materialized, QualifiedName, TableInternalId,
    With,
};

pub const ROWID: &str = "rowid";

pub fn resolve_aggregates(
    schema: &Schema,
    syms: &SymbolTable,
    top_level_expr: &Expr,
    aggs: &mut Vec<Aggregate>,
) -> Result<bool> {
    let mut contains_aggregates = false;
    walk_expr(top_level_expr, &mut |expr: &Expr| -> Result<WalkControl> {
        match expr {
            Expr::FunctionCall {
                name,
                args,
                distinctness,
                filter_over,
                order_by,
            } => {
                if filter_over.filter_clause.is_some() || filter_over.over_clause.is_some() {
                    crate::bail_parse_error!(
                        "FILTER clause is not supported yet in aggregate functions"
                    );
                }
                if !order_by.is_empty() {
                    crate::bail_parse_error!(
                        "ORDER BY clause is not supported yet in aggregate functions"
                    );
                }
                let args_count = args.len();
                let distinctness = Distinctness::from_ast(distinctness.as_ref());

                if !schema.indexes_enabled() && distinctness.is_distinct() {
                    crate::bail_parse_error!(
                        "SELECT with DISTINCT is not allowed without indexes enabled"
                    );
                }
                if distinctness.is_distinct() && args_count != 1 {
                    crate::bail_parse_error!(
                        "DISTINCT aggregate functions must have exactly one argument"
                    );
                }
                match Func::resolve_function(name.as_str(), args_count) {
                    Ok(Func::Agg(f)) => {
                        add_aggregate_if_not_exists(aggs, expr, args, distinctness, f);
                        contains_aggregates = true;
                        return Ok(WalkControl::SkipChildren);
                    }
                    Err(e) => {
                        if let Some(f) = syms.resolve_function(name.as_str(), args_count) {
                            if let ExtFunc::Aggregate { .. } = f.as_ref().func {
                                add_aggregate_if_not_exists(
                                    aggs,
                                    expr,
                                    args,
                                    distinctness,
                                    AggFunc::External(f.func.clone().into()),
                                );
                                contains_aggregates = true;
                                return Ok(WalkControl::SkipChildren);
                            }
                        } else {
                            return Err(e);
                        }
                    }
                    _ => {}
                }
            }
            Expr::FunctionCallStar { name, filter_over } => {
                if filter_over.filter_clause.is_some() || filter_over.over_clause.is_some() {
                    crate::bail_parse_error!(
                        "FILTER clause is not supported yet in aggregate functions"
                    );
                }
                match Func::resolve_function(name.as_str(), 0) {
                    Ok(Func::Agg(f)) => {
                        add_aggregate_if_not_exists(aggs, expr, &[], Distinctness::NonDistinct, f);
                        contains_aggregates = true;
                        return Ok(WalkControl::SkipChildren);
                    }
                    Ok(_) => {
                        crate::bail_parse_error!("Invalid aggregate function: {}", name.as_str());
                    }
                    Err(e) => match e {
                        crate::LimboError::ParseError(e) => {
                            crate::bail_parse_error!("{}", e);
                        }
                        _ => {
                            crate::bail_parse_error!(
                                "Invalid aggregate function: {}",
                                name.as_str()
                            );
                        }
                    },
                }
            }
            _ => {}
        }

        Ok(WalkControl::Continue)
    })?;

    Ok(contains_aggregates)
}

fn add_aggregate_if_not_exists(
    aggs: &mut Vec<Aggregate>,
    expr: &Expr,
    args: &[Box<Expr>],
    distinctness: Distinctness,
    func: AggFunc,
) {
    if aggs
        .iter()
        .all(|a| !exprs_are_equivalent(&a.original_expr, expr))
    {
        aggs.push(Aggregate::new(func, args, expr, distinctness));
    }
}

pub fn bind_column_references(
    top_level_expr: &mut Expr,
    referenced_tables: &mut TableReferences,
    result_columns: Option<&[ResultSetColumn]>,
    connection: &Arc<crate::Connection>,
) -> Result<()> {
    walk_expr_mut(top_level_expr, &mut |expr: &mut Expr| -> Result<()> {
        match expr {
            Expr::Id(id) => {
                // true and false are special constants that are effectively aliases for 1 and 0
                // and not identifiers of columns
                let id_bytes = id.as_str().as_bytes();
                match_ignore_ascii_case!(match id_bytes {
                    b"true" | b"false" => {
                        return Ok(());
                    }
                    _ => {}
                });
                let normalized_id = normalize_ident(id.as_str());

                if !referenced_tables.joined_tables().is_empty() {
                    if let Some(row_id_expr) = parse_row_id(
                        &normalized_id,
                        referenced_tables.joined_tables()[0].internal_id,
                        || referenced_tables.joined_tables().len() != 1,
                    )? {
                        *expr = row_id_expr;

                        return Ok(());
                    }
                }
                let mut match_result = None;

                // First check joined tables
                for joined_table in referenced_tables.joined_tables().iter() {
                    let col_idx = joined_table.table.columns().iter().position(|c| {
                        c.name
                            .as_ref()
                            .is_some_and(|name| name.eq_ignore_ascii_case(&normalized_id))
                    });
                    if col_idx.is_some() {
                        if match_result.is_some() {
                            crate::bail_parse_error!("Column {} is ambiguous", id.as_str());
                        }
                        let col = joined_table.table.columns().get(col_idx.unwrap()).unwrap();
                        match_result = Some((
                            joined_table.internal_id,
                            col_idx.unwrap(),
                            col.is_rowid_alias,
                        ));
                    }
                }

                // Then check outer query references, if we still didn't find something.
                // Normally finding multiple matches for a non-qualified column is an error (column x is ambiguous)
                // but in the case of subqueries, the inner query takes precedence.
                // For example:
                // SELECT * FROM t WHERE x = (SELECT x FROM t2)
                // In this case, there is no ambiguity:
                // - x in the outer query refers to t.x,
                // - x in the inner query refers to t2.x.
                if match_result.is_none() {
                    for outer_ref in referenced_tables.outer_query_refs().iter() {
                        let col_idx = outer_ref.table.columns().iter().position(|c| {
                            c.name
                                .as_ref()
                                .is_some_and(|name| name.eq_ignore_ascii_case(&normalized_id))
                        });
                        if col_idx.is_some() {
                            if match_result.is_some() {
                                crate::bail_parse_error!("Column {} is ambiguous", id.as_str());
                            }
                            let col = outer_ref.table.columns().get(col_idx.unwrap()).unwrap();
                            match_result =
                                Some((outer_ref.internal_id, col_idx.unwrap(), col.is_rowid_alias));
                        }
                    }
                }

                if let Some((table_id, col_idx, is_rowid_alias)) = match_result {
                    *expr = Expr::Column {
                        database: None, // TODO: support different databases
                        table: table_id,
                        column: col_idx,
                        is_rowid_alias,
                    };
                    referenced_tables.mark_column_used(table_id, col_idx);
                    return Ok(());
                }

                if let Some(result_columns) = result_columns {
                    for result_column in result_columns.iter() {
                        if result_column
                            .name(referenced_tables)
                            .is_some_and(|name| name.eq_ignore_ascii_case(&normalized_id))
                        {
                            *expr = result_column.expr.clone();
                            return Ok(());
                        }
                    }
                }
                // SQLite behavior: Only double-quoted identifiers get fallback to string literals
                // Single quotes are handled as literals earlier, unquoted identifiers must resolve to columns
                if id.is_double_quoted() {
                    // Convert failed double-quoted identifier to string literal
                    *expr = Expr::Literal(Literal::String(id.as_str().to_string()));
                    Ok(())
                } else {
                    // Unquoted identifiers must resolve to columns - no fallback
                    crate::bail_parse_error!("no such column: {}", id.as_str())
                }
            }
            Expr::Qualified(tbl, id) => {
                let normalized_table_name = normalize_ident(tbl.as_str());
                let matching_tbl = referenced_tables
                    .find_table_and_internal_id_by_identifier(&normalized_table_name);
                if matching_tbl.is_none() {
                    crate::bail_parse_error!("no such table: {}", normalized_table_name);
                }
                let (tbl_id, tbl) = matching_tbl.unwrap();
                let normalized_id = normalize_ident(id.as_str());

                if let Some(row_id_expr) = parse_row_id(&normalized_id, tbl_id, || false)? {
                    *expr = row_id_expr;

                    return Ok(());
                }
                let col_idx = tbl.columns().iter().position(|c| {
                    c.name
                        .as_ref()
                        .is_some_and(|name| name.eq_ignore_ascii_case(&normalized_id))
                });
                let Some(col_idx) = col_idx else {
                    crate::bail_parse_error!("no such column: {}", normalized_id);
                };
                let col = tbl.columns().get(col_idx).unwrap();
                *expr = Expr::Column {
                    database: None, // TODO: support different databases
                    table: tbl_id,
                    column: col_idx,
                    is_rowid_alias: col.is_rowid_alias,
                };
                referenced_tables.mark_column_used(tbl_id, col_idx);
                Ok(())
            }
            Expr::DoublyQualified(db_name, tbl_name, col_name) => {
                let normalized_col_name = normalize_ident(col_name.as_str());

                // Create a QualifiedName and use existing resolve_database_id method
                let qualified_name = ast::QualifiedName {
                    db_name: Some(db_name.clone()),
                    name: tbl_name.clone(),
                    alias: None,
                };
                let database_id = connection.resolve_database_id(&qualified_name)?;

                // Get the table from the specified database
                let table = connection
                    .with_schema(database_id, |schema| schema.get_table(tbl_name.as_str()))
                    .ok_or_else(|| {
                        crate::LimboError::ParseError(format!(
                            "no such table: {}.{}",
                            db_name.as_str(),
                            tbl_name.as_str()
                        ))
                    })?;

                // Find the column in the table
                let col_idx = table
                    .columns()
                    .iter()
                    .position(|c| {
                        c.name
                            .as_ref()
                            .is_some_and(|name| name.eq_ignore_ascii_case(&normalized_col_name))
                    })
                    .ok_or_else(|| {
                        crate::LimboError::ParseError(format!(
                            "Column: {}.{}.{} not found",
                            db_name.as_str(),
                            tbl_name.as_str(),
                            col_name.as_str()
                        ))
                    })?;

                let col = table.columns().get(col_idx).unwrap();

                // Check if this is a rowid alias
                let is_rowid_alias = col.is_rowid_alias;

                // Convert to Column expression - since this is a cross-database reference,
                // we need to create a synthetic table reference for it
                // For now, we'll error if the table isn't already in the referenced tables
                let normalized_tbl_name = normalize_ident(tbl_name.as_str());
                let matching_tbl = referenced_tables
                    .find_table_and_internal_id_by_identifier(&normalized_tbl_name);

                if let Some((tbl_id, _)) = matching_tbl {
                    // Table is already in referenced tables, use existing internal ID
                    *expr = Expr::Column {
                        database: Some(database_id),
                        table: tbl_id,
                        column: col_idx,
                        is_rowid_alias,
                    };
                    referenced_tables.mark_column_used(tbl_id, col_idx);
                } else {
                    return Err(crate::LimboError::ParseError(format!(
                        "table {normalized_tbl_name} is not in FROM clause - cross-database column references require the table to be explicitly joined"
                    )));
                }

                Ok(())
            }
            _ => Ok(()),
        }
    })
}

#[allow(clippy::too_many_arguments)]
fn parse_from_clause_table(
    schema: &Schema,
    table: ast::SelectTable,
    table_references: &mut TableReferences,
    vtab_predicates: &mut Vec<Expr>,
    ctes: &mut Vec<JoinedTable>,
    syms: &SymbolTable,
    table_ref_counter: &mut TableRefIdCounter,
    connection: &Arc<crate::Connection>,
) -> Result<()> {
    match table {
        ast::SelectTable::Table(qualified_name, maybe_alias, _) => parse_table(
            schema,
            syms,
            table_references,
            ctes,
            table_ref_counter,
            vtab_predicates,
            &qualified_name,
            maybe_alias.as_ref(),
            &[],
            connection,
        ),
        ast::SelectTable::Select(subselect, maybe_alias) => {
            let Plan::Select(subplan) = prepare_select_plan(
                schema,
                subselect,
                syms,
                table_references.outer_query_refs(),
                table_ref_counter,
                QueryDestination::CoroutineYield {
                    yield_reg: usize::MAX, // will be set later in bytecode emission
                    coroutine_implementation_start: BranchOffset::Placeholder, // will be set later in bytecode emission
                },
                connection,
            )?
            else {
                crate::bail_parse_error!("Only non-compound SELECT queries are currently supported in FROM clause subqueries");
            };
            let cur_table_index = table_references.joined_tables().len();
            let identifier = maybe_alias
                .map(|a| match a {
                    ast::As::As(id) => id,
                    ast::As::Elided(id) => id,
                })
                .map(|id| normalize_ident(id.as_str()))
                .unwrap_or(format!("subquery_{cur_table_index}"));
            table_references.add_joined_table(JoinedTable::new_subquery(
                identifier,
                subplan,
                None,
                table_ref_counter.next(),
            ));
            Ok(())
        }
        ast::SelectTable::TableCall(qualified_name, args, maybe_alias) => parse_table(
            schema,
            syms,
            table_references,
            ctes,
            table_ref_counter,
            vtab_predicates,
            &qualified_name,
            maybe_alias.as_ref(),
            &args,
            connection,
        ),
        _ => todo!(),
    }
}

#[allow(clippy::too_many_arguments)]
fn parse_table(
    schema: &Schema,
    syms: &SymbolTable,
    table_references: &mut TableReferences,
    ctes: &mut Vec<JoinedTable>,
    table_ref_counter: &mut TableRefIdCounter,
    vtab_predicates: &mut Vec<Expr>,
    qualified_name: &QualifiedName,
    maybe_alias: Option<&As>,
    args: &[Box<Expr>],
    connection: &Arc<crate::Connection>,
) -> Result<()> {
    let normalized_qualified_name = normalize_ident(qualified_name.name.as_str());
    let database_id = connection.resolve_database_id(qualified_name)?;
    let table_name = &qualified_name.name;

    // Check if the FROM clause table is referring to a CTE in the current scope.
    if let Some(cte_idx) = ctes
        .iter()
        .position(|cte| cte.identifier == normalized_qualified_name)
    {
        // TODO: what if the CTE is referenced multiple times?
        let cte_table = ctes.remove(cte_idx);
        table_references.add_joined_table(cte_table);
        return Ok(());
    };

    // Resolve table using connection's with_schema method
    let table = connection.with_schema(database_id, |schema| schema.get_table(table_name.as_str()));

    if let Some(table) = table {
        let alias = maybe_alias
            .map(|a| match a {
                ast::As::As(id) => id,
                ast::As::Elided(id) => id,
            })
            .map(|a| normalize_ident(a.as_str()));
        let internal_id = table_ref_counter.next();
        let tbl_ref = if let Table::Virtual(tbl) = table.as_ref() {
            transform_args_into_where_terms(args, internal_id, vtab_predicates, table.as_ref())?;
            Table::Virtual(tbl.clone())
        } else if let Table::BTree(table) = table.as_ref() {
            Table::BTree(table.clone())
        } else {
            return Err(crate::LimboError::InvalidArgument(
                "Table type not supported".to_string(),
            ));
        };
        table_references.add_joined_table(JoinedTable {
            op: Operation::default_scan_for(&tbl_ref),
            table: tbl_ref,
            identifier: alias.unwrap_or(normalized_qualified_name),
            internal_id,
            join_info: None,
            col_used_mask: ColumnUsedMask::default(),
            database_id,
        });
        return Ok(());
    };

    let regular_view = connection.with_schema(database_id, |schema| {
        schema.get_view(table_name.as_str()).cloned()
    });
    if let Some(view) = regular_view {
        // Views are essentially query aliases, so just Expand the view as a subquery
        let view_select = view.select_stmt.clone();
        let subselect = Box::new(view_select);

        // Use the view name as alias if no explicit alias was provided
        let view_alias = maybe_alias
            .cloned()
            .or_else(|| Some(ast::As::As(table_name.clone())));

        // Recursively call parse_from_clause_table with the view as a SELECT
        return parse_from_clause_table(
            schema,
            ast::SelectTable::Select(*subselect.clone(), view_alias),
            table_references,
            vtab_predicates,
            ctes,
            syms,
            table_ref_counter,
            connection,
        );
    }

    let view = connection.with_schema(database_id, |schema| {
        schema.get_materialized_view(table_name.as_str())
    });
    if let Some(view) = view {
        // Create a virtual table wrapper for the view
        // We'll use the view's columns from the schema
        let vtab = crate::vtab_view::create_view_virtual_table(
            normalize_ident(table_name.as_str()).as_str(),
            view.clone(),
        )?;

        let alias = maybe_alias
            .map(|a| match a {
                ast::As::As(id) => id,
                ast::As::Elided(id) => id,
            })
            .map(|a| normalize_ident(a.as_str()));

        table_references.add_joined_table(JoinedTable {
            op: Operation::Scan(Scan::VirtualTable {
                idx_num: -1,
                idx_str: None,
                constraints: Vec::new(),
            }),
            table: Table::Virtual(vtab),
            identifier: alias.unwrap_or(normalized_qualified_name),
            internal_id: table_ref_counter.next(),
            join_info: None,
            col_used_mask: ColumnUsedMask::default(),
            database_id,
        });
        return Ok(());
    }

    // CTEs are transformed into FROM clause subqueries.
    // If we find a CTE with this name in our outer query references,
    // we can use it as a joined table, but we must clone it since it's not MATERIALIZED.
    //
    // For other types of tables in the outer query references, we do not add them as joined tables,
    // because the query can simply _reference_ them in e.g. the SELECT columns or the WHERE clause,
    // but it's not part of the join order.
    if let Some(outer_ref) =
        table_references.find_outer_query_ref_by_identifier(&normalized_qualified_name)
    {
        if matches!(outer_ref.table, Table::FromClauseSubquery(_)) {
            table_references.add_joined_table(JoinedTable {
                op: Operation::default_scan_for(&outer_ref.table),
                table: outer_ref.table.clone(),
                identifier: outer_ref.identifier.clone(),
                internal_id: table_ref_counter.next(),
                join_info: None,
                col_used_mask: ColumnUsedMask::default(),
                database_id,
            });
            return Ok(());
        }
    }

    crate::bail_parse_error!("no such table: {}", normalized_qualified_name);
}

fn transform_args_into_where_terms(
    args: &[Box<Expr>],
    internal_id: TableInternalId,
    predicates: &mut Vec<Expr>,
    table: &Table,
) -> Result<()> {
    let mut args_iter = args.iter();
    let mut hidden_count = 0;
    for (i, col) in table.columns().iter().enumerate() {
        if !col.hidden {
            continue;
        }
        hidden_count += 1;

        if let Some(arg_expr) = args_iter.next() {
            let column_expr = Expr::Column {
                database: None,
                table: internal_id,
                column: i,
                is_rowid_alias: col.is_rowid_alias,
            };
            let expr = match arg_expr.as_ref() {
                Expr::Literal(Null) => Expr::IsNull(Box::new(column_expr)),
                other => Expr::Binary(
                    column_expr.into(),
                    ast::Operator::Equals,
                    other.clone().into(),
                ),
            };
            predicates.push(expr);
        }
    }

    if args_iter.next().is_some() {
        return Err(crate::LimboError::ParseError(format!(
            "Too many arguments for {}: expected at most {}, got {}",
            table.get_name(),
            hidden_count,
            hidden_count + 1 + args_iter.count()
        )));
    }

    Ok(())
}

#[allow(clippy::too_many_arguments)]
pub fn parse_from(
    schema: &Schema,
    mut from: Option<FromClause>,
    syms: &SymbolTable,
    with: Option<With>,
    out_where_clause: &mut Vec<WhereTerm>,
    vtab_predicates: &mut Vec<Expr>,
    table_references: &mut TableReferences,
    table_ref_counter: &mut TableRefIdCounter,
    connection: &Arc<crate::Connection>,
) -> Result<()> {
    if from.is_none() {
        return Ok(());
    }

    let mut ctes_as_subqueries = vec![];

    if let Some(with) = with {
        if with.recursive {
            crate::bail_parse_error!("Recursive CTEs are not yet supported");
        }
        for cte in with.ctes {
            if cte.materialized == Materialized::Yes {
                crate::bail_parse_error!("Materialized CTEs are not yet supported");
            }
            if !cte.columns.is_empty() {
                crate::bail_parse_error!("CTE columns are not yet supported");
            }

            // Check if normalized name conflicts with catalog tables or other CTEs
            // TODO: sqlite actually allows overriding a catalog table with a CTE.
            // We should carry over the 'Scope' struct to all of our identifier resolution.
            let cte_name_normalized = normalize_ident(cte.tbl_name.as_str());
            if schema.get_table(&cte_name_normalized).is_some() {
                crate::bail_parse_error!(
                    "CTE name {} conflicts with catalog table name",
                    cte.tbl_name.as_str()
                );
            }
            if table_references
                .outer_query_refs()
                .iter()
                .any(|t| t.identifier == cte_name_normalized)
            {
                crate::bail_parse_error!(
                    "CTE name {} conflicts with WITH table name {}",
                    cte.tbl_name.as_str(),
                    cte_name_normalized
                );
            }

            let mut outer_query_refs_for_cte = table_references.outer_query_refs().to_vec();
            outer_query_refs_for_cte.extend(ctes_as_subqueries.iter().map(|t: &JoinedTable| {
                OuterQueryReference {
                    identifier: t.identifier.clone(),
                    internal_id: t.internal_id,
                    table: t.table.clone(),
                    col_used_mask: ColumnUsedMask::default(),
                }
            }));

            // CTE can refer to other CTEs that came before it, plus any schema tables or tables in the outer scope.
            let cte_plan = prepare_select_plan(
                schema,
                cte.select,
                syms,
                &outer_query_refs_for_cte,
                table_ref_counter,
                QueryDestination::CoroutineYield {
                    yield_reg: usize::MAX, // will be set later in bytecode emission
                    coroutine_implementation_start: BranchOffset::Placeholder, // will be set later in bytecode emission
                },
                connection,
            )?;
            let Plan::Select(cte_plan) = cte_plan else {
                crate::bail_parse_error!("Only SELECT queries are currently supported in CTEs");
            };
            ctes_as_subqueries.push(JoinedTable::new_subquery(
                cte_name_normalized,
                cte_plan,
                None,
                table_ref_counter.next(),
            ));
        }
    }

    let from_owned = std::mem::take(&mut from).unwrap();
    let select_owned = from_owned.select;
    let joins_owned = from_owned.joins;
    parse_from_clause_table(
        schema,
        *select_owned,
        table_references,
        vtab_predicates,
        &mut ctes_as_subqueries,
        syms,
        table_ref_counter,
        connection,
    )?;

    for join in joins_owned.into_iter() {
        parse_join(
            schema,
            join,
            syms,
            &mut ctes_as_subqueries,
            out_where_clause,
            vtab_predicates,
            table_references,
            table_ref_counter,
            connection,
        )?;
    }

    Ok(())
}

pub fn parse_where(
    where_clause: Option<&Expr>,
    table_references: &mut TableReferences,
    result_columns: Option<&[ResultSetColumn]>,
    out_where_clause: &mut Vec<WhereTerm>,
    connection: &Arc<crate::Connection>,
) -> Result<()> {
    if let Some(where_expr) = where_clause {
        let mut predicates = vec![];
        break_predicate_at_and_boundaries(where_expr, &mut predicates);
        for expr in predicates.iter_mut() {
            bind_column_references(expr, table_references, result_columns, connection)?;
        }
        for expr in predicates {
            out_where_clause.push(WhereTerm {
                expr,
                from_outer_join: None,
                consumed: false,
            });
        }
        Ok(())
    } else {
        Ok(())
    }
}

/**
  Returns the earliest point at which a WHERE term can be evaluated.
  For expressions referencing tables, this is the innermost loop that contains a row for each
  table referenced in the expression.
  For expressions not referencing any tables (e.g. constants), this is before the main loop is
  opened, because they do not need any table data.
*/
pub fn determine_where_to_eval_term(
    term: &WhereTerm,
    join_order: &[JoinOrderMember],
) -> Result<EvalAt> {
    if let Some(table_id) = term.from_outer_join {
        return Ok(EvalAt::Loop(
            join_order
                .iter()
                .position(|t| t.table_id == table_id)
                .unwrap_or(usize::MAX),
        ));
    }

    determine_where_to_eval_expr(&term.expr, join_order)
}

/// A bitmask representing a set of tables in a query plan.
/// Tables are numbered by their index in [SelectPlan::joined_tables].
/// In the bitmask, the first bit is unused so that a mask with all zeros
/// can represent "no tables".
///
/// E.g. table 0 is represented by bit index 1, table 1 by bit index 2, etc.
///
/// Usage in Join Optimization
///
/// In join optimization, [TableMask] is used to:
/// - Generate subsets of tables for dynamic programming in join optimization
/// - Ensure tables are joined in valid orders (e.g., respecting LEFT JOIN order)
///
/// Usage with constraints (WHERE clause)
///
/// [TableMask] helps determine:
/// - Which tables are referenced in a constraint
/// - When a constraint can be applied as a join condition (all referenced tables must be on the left side of the table being joined)
///
/// Note that although [TableReference]s contain an internal ID as well, in join order optimization
/// the [TableMask] refers to the index of the table in the original join order, not the internal ID.
/// This is simply because we want to represent the tables as a contiguous set of bits, and the internal ID
/// might not be contiguous after e.g. subquery unnesting or other transformations.
#[derive(Debug, Clone, Copy, PartialEq, Eq, Hash)]
pub struct TableMask(pub u128);

impl std::ops::BitOrAssign for TableMask {
    fn bitor_assign(&mut self, rhs: Self) {
        self.0 |= rhs.0;
    }
}

impl TableMask {
    /// Creates a new empty table mask.
    ///
    /// The initial mask represents an empty set of tables.
    pub fn new() -> Self {
        Self(0)
    }

    /// Returns true if the mask represents an empty set of tables.
    pub fn is_empty(&self) -> bool {
        self.0 == 0
    }

    /// Creates a new mask that is the same as this one but without the specified table.
    pub fn without_table(&self, table_no: usize) -> Self {
        assert!(table_no < 127, "table_no must be less than 127");
        Self(self.0 ^ (1 << (table_no + 1)))
    }

    /// Creates a table mask from raw bits.
    ///
    /// The bits are shifted left by 1 to maintain the convention that table 0 is at bit 1.
    pub fn from_bits(bits: u128) -> Self {
        Self(bits << 1)
    }

    /// Creates a table mask from an iterator of table numbers.
    pub fn from_table_number_iter(iter: impl Iterator<Item = usize>) -> Self {
        iter.fold(Self::new(), |mut mask, table_no| {
            assert!(table_no < 127, "table_no must be less than 127");
            mask.add_table(table_no);
            mask
        })
    }

    /// Adds a table to the mask.
    pub fn add_table(&mut self, table_no: usize) {
        assert!(table_no < 127, "table_no must be less than 127");
        self.0 |= 1 << (table_no + 1);
    }

    /// Returns true if the mask contains the specified table.
    pub fn contains_table(&self, table_no: usize) -> bool {
        assert!(table_no < 127, "table_no must be less than 127");
        self.0 & (1 << (table_no + 1)) != 0
    }

    /// Returns true if this mask contains all tables in the other mask.
    pub fn contains_all(&self, other: &TableMask) -> bool {
        self.0 & other.0 == other.0
    }

    /// Returns the number of tables in the mask.
    pub fn table_count(&self) -> usize {
        self.0.count_ones() as usize
    }

    /// Returns true if this mask shares any tables with the other mask.
    pub fn intersects(&self, other: &TableMask) -> bool {
        self.0 & other.0 != 0
    }
}

/// Returns a [TableMask] representing the tables referenced in the given expression.
/// Used in the optimizer for constraint analysis.
pub fn table_mask_from_expr(
    top_level_expr: &Expr,
    table_references: &TableReferences,
) -> Result<TableMask> {
    let mut mask = TableMask::new();
    walk_expr(top_level_expr, &mut |expr: &Expr| -> Result<WalkControl> {
        match expr {
            Expr::Column { table, .. } | Expr::RowId { table, .. } => {
                if let Some(table_idx) = table_references
                    .joined_tables()
                    .iter()
                    .position(|t| t.internal_id == *table)
                {
                    mask.add_table(table_idx);
                } else if table_references
                    .find_outer_query_ref_by_internal_id(*table)
                    .is_none()
                {
                    // Tables from outer query scopes are guaranteed to be 'in scope' for this query,
                    // so they don't need to be added to the table mask. However, if the table is not found
                    // in the outer scope either, then it's an invalid reference.
                    crate::bail_parse_error!("table not found in joined_tables");
                }
            }
            _ => {}
        }
        Ok(WalkControl::Continue)
    })?;

    Ok(mask)
}

pub fn determine_where_to_eval_expr(
    top_level_expr: &Expr,
    join_order: &[JoinOrderMember],
) -> Result<EvalAt> {
    let mut eval_at: EvalAt = EvalAt::BeforeLoop;
    walk_expr(top_level_expr, &mut |expr: &Expr| -> Result<WalkControl> {
        match expr {
            Expr::Column { table, .. } | Expr::RowId { table, .. } => {
                let join_idx = join_order
                    .iter()
                    .position(|t| t.table_id == *table)
                    .unwrap_or(usize::MAX);
                eval_at = eval_at.max(EvalAt::Loop(join_idx));
            }
            _ => {}
        }
        Ok(WalkControl::Continue)
    })?;

    Ok(eval_at)
}

#[allow(clippy::too_many_arguments)]
fn parse_join(
    schema: &Schema,
    join: ast::JoinedSelectTable,
    syms: &SymbolTable,
    ctes: &mut Vec<JoinedTable>,
    out_where_clause: &mut Vec<WhereTerm>,
    vtab_predicates: &mut Vec<Expr>,
    table_references: &mut TableReferences,
    table_ref_counter: &mut TableRefIdCounter,
    connection: &Arc<crate::Connection>,
) -> Result<()> {
    let ast::JoinedSelectTable {
        operator: join_operator,
        table,
        constraint,
    } = join;

    parse_from_clause_table(
        schema,
        table.as_ref().clone(),
        table_references,
        vtab_predicates,
        ctes,
        syms,
        table_ref_counter,
        connection,
    )?;

    let (outer, natural) = match join_operator {
        ast::JoinOperator::TypedJoin(Some(join_type)) => {
            let is_outer = join_type.contains(JoinType::OUTER);
            let is_natural = join_type.contains(JoinType::NATURAL);
            (is_outer, is_natural)
        }
        _ => (false, false),
    };

    if natural && constraint.is_some() {
        crate::bail_parse_error!("NATURAL JOIN cannot be combined with ON or USING clause");
    }

    let constraint = if natural {
        assert!(table_references.joined_tables().len() >= 2);
        let rightmost_table = table_references.joined_tables().last().unwrap();
        // NATURAL JOIN is first transformed into a USING join with the common columns
        let mut distinct_names: Vec<ast::Name> = vec![];
        // TODO: O(n^2) maybe not great for large tables or big multiway joins
        // SQLite doesn't use HIDDEN columns for NATURAL joins: https://www3.sqlite.org/src/info/ab09ef427181130b
        for right_col in rightmost_table.columns().iter().filter(|col| !col.hidden) {
            let mut found_match = false;
            for left_table in table_references
                .joined_tables()
                .iter()
                .take(table_references.joined_tables().len() - 1)
            {
                for left_col in left_table.columns().iter().filter(|col| !col.hidden) {
                    if left_col.name == right_col.name {
                        distinct_names.push(ast::Name::new(
                            left_col.name.clone().expect("column name is None"),
                        ));
                        found_match = true;
                        break;
                    }
                }
                if found_match {
                    break;
                }
            }
        }
        if distinct_names.is_empty() {
            crate::bail_parse_error!("No columns found to NATURAL join on");
        } else {
            Some(ast::JoinConstraint::Using(distinct_names))
        }
    } else {
        constraint
    };

    let mut using = vec![];

    if let Some(constraint) = constraint {
        match constraint {
            ast::JoinConstraint::On(ref expr) => {
                let mut preds = vec![];
                break_predicate_at_and_boundaries(expr, &mut preds);
                for predicate in preds.iter_mut() {
                    bind_column_references(predicate, table_references, None, connection)?;
                }
                for pred in preds {
                    out_where_clause.push(WhereTerm {
                        expr: pred,
                        from_outer_join: if outer {
                            Some(table_references.joined_tables().last().unwrap().internal_id)
                        } else {
                            None
                        },
                        consumed: false,
                    });
                }
            }
            ast::JoinConstraint::Using(distinct_names) => {
                // USING join is replaced with a list of equality predicates
                for distinct_name in distinct_names.iter() {
                    let name_normalized = normalize_ident(distinct_name.as_str());
                    let cur_table_idx = table_references.joined_tables().len() - 1;
                    let left_tables = &table_references.joined_tables()[..cur_table_idx];
                    assert!(!left_tables.is_empty());
                    let right_table = table_references.joined_tables().last().unwrap();
                    let mut left_col = None;
                    for (left_table_idx, left_table) in left_tables.iter().enumerate() {
                        left_col = left_table
                            .columns()
                            .iter()
                            .enumerate()
                            .filter(|(_, col)| !natural || !col.hidden)
                            .find(|(_, col)| {
                                col.name
                                    .as_ref()
                                    .is_some_and(|name| *name == name_normalized)
                            })
                            .map(|(idx, col)| (left_table_idx, left_table.internal_id, idx, col));
                        if left_col.is_some() {
                            break;
                        }
                    }
                    if left_col.is_none() {
                        crate::bail_parse_error!(
                            "cannot join using column {} - column not present in all tables",
                            distinct_name.as_str()
                        );
                    }
                    let right_col = right_table.columns().iter().enumerate().find(|(_, col)| {
                        col.name
                            .as_ref()
                            .is_some_and(|name| *name == name_normalized)
                    });
                    if right_col.is_none() {
                        crate::bail_parse_error!(
                            "cannot join using column {} - column not present in all tables",
                            distinct_name.as_str()
                        );
                    }
                    let (left_table_idx, left_table_id, left_col_idx, left_col) = left_col.unwrap();
                    let (right_col_idx, right_col) = right_col.unwrap();
                    let expr = Expr::Binary(
                        Box::new(Expr::Column {
                            database: None,
                            table: left_table_id,
                            column: left_col_idx,
                            is_rowid_alias: left_col.is_rowid_alias,
                        }),
                        ast::Operator::Equals,
                        Box::new(Expr::Column {
                            database: None,
                            table: right_table.internal_id,
                            column: right_col_idx,
                            is_rowid_alias: right_col.is_rowid_alias,
                        }),
                    );

                    let left_table: &mut JoinedTable = table_references
                        .joined_tables_mut()
                        .get_mut(left_table_idx)
                        .unwrap();
                    left_table.mark_column_used(left_col_idx);
                    let right_table: &mut JoinedTable = table_references
                        .joined_tables_mut()
                        .get_mut(cur_table_idx)
                        .unwrap();
                    right_table.mark_column_used(right_col_idx);
                    out_where_clause.push(WhereTerm {
                        expr,
                        from_outer_join: if outer {
                            Some(right_table.internal_id)
                        } else {
                            None
                        },
                        consumed: false,
                    });
                }
                using = distinct_names;
            }
        }
    }

    assert!(table_references.joined_tables().len() >= 2);
    let last_idx = table_references.joined_tables().len() - 1;
    let rightmost_table = table_references
        .joined_tables_mut()
        .get_mut(last_idx)
        .unwrap();
    rightmost_table.join_info = Some(JoinInfo { outer, using });

    Ok(())
}

<<<<<<< HEAD
=======
pub fn parse_limit(limit: &Limit) -> Result<(Option<isize>, Option<isize>)> {
    let offset_val = match &limit.offset {
        Some(offset_expr) => match offset_expr.as_ref() {
            Expr::Literal(ast::Literal::Numeric(n)) => n.parse().ok(),
            // If OFFSET is negative, the result is as if OFFSET is zero
            Expr::Unary(UnaryOperator::Negative, expr) => {
                if let Expr::Literal(ast::Literal::Numeric(ref n)) = &**expr {
                    n.parse::<isize>().ok().map(|num| -num)
                } else {
                    crate::bail_parse_error!("Invalid OFFSET clause");
                }
            }
            _ => crate::bail_parse_error!("Invalid OFFSET clause"),
        },
        None => Some(0),
    };

    if let Expr::Literal(ast::Literal::Numeric(n)) = limit.expr.as_ref() {
        Ok((n.parse().ok(), offset_val))
    } else if let Expr::Unary(UnaryOperator::Negative, expr) = limit.expr.as_ref() {
        if let Expr::Literal(ast::Literal::Numeric(n)) = expr.as_ref() {
            let limit_val = n.parse::<isize>().ok().map(|num| -num);
            Ok((limit_val, offset_val))
        } else {
            crate::bail_parse_error!("Invalid LIMIT clause");
        }
    } else if let Expr::Id(id) = limit.expr.as_ref() {
        let id_bytes = id.as_str().as_bytes();
        match_ignore_ascii_case!(match id_bytes {
            b"true" => Ok((Some(1), offset_val)),
            b"false" => Ok((Some(0), offset_val)),
            _ => crate::bail_parse_error!("Invalid LIMIT clause"),
        })
    } else {
        crate::bail_parse_error!("Invalid LIMIT clause");
    }
}

>>>>>>> caaf60a7
pub fn break_predicate_at_and_boundaries(predicate: &Expr, out_predicates: &mut Vec<Expr>) {
    match predicate {
        Expr::Binary(left, ast::Operator::And, right) => {
            break_predicate_at_and_boundaries(left, out_predicates);
            break_predicate_at_and_boundaries(right, out_predicates);
        }
        _ => {
            out_predicates.push(predicate.clone());
        }
    }
}

fn parse_row_id<F>(
    column_name: &str,
    table_id: TableInternalId,
    fn_check: F,
) -> Result<Option<Expr>>
where
    F: FnOnce() -> bool,
{
    if column_name.eq_ignore_ascii_case(ROWID) {
        if fn_check() {
            crate::bail_parse_error!("ROWID is ambiguous");
        }

        return Ok(Some(Expr::RowId {
            database: None, // TODO: support different databases
            table: table_id,
        }));
    }
    Ok(None)
}

#[allow(clippy::type_complexity)]
pub fn parse_limit(
    limit: &mut Limit,
    connection: &std::sync::Arc<crate::Connection>,
) -> Result<(Option<Box<Expr>>, Option<Box<Expr>>)> {
    let mut empty_refs = TableReferences::new(Vec::new(), Vec::new());
    bind_column_references(&mut limit.expr, &mut empty_refs, None, connection)?;
    if let Some(ref mut off_expr) = limit.offset {
        bind_column_references(off_expr, &mut empty_refs, None, connection)?;
    }
    Ok((Some(limit.expr.clone()), limit.offset.clone()))
}<|MERGE_RESOLUTION|>--- conflicted
+++ resolved
@@ -1146,47 +1146,6 @@
     Ok(())
 }
 
-<<<<<<< HEAD
-=======
-pub fn parse_limit(limit: &Limit) -> Result<(Option<isize>, Option<isize>)> {
-    let offset_val = match &limit.offset {
-        Some(offset_expr) => match offset_expr.as_ref() {
-            Expr::Literal(ast::Literal::Numeric(n)) => n.parse().ok(),
-            // If OFFSET is negative, the result is as if OFFSET is zero
-            Expr::Unary(UnaryOperator::Negative, expr) => {
-                if let Expr::Literal(ast::Literal::Numeric(ref n)) = &**expr {
-                    n.parse::<isize>().ok().map(|num| -num)
-                } else {
-                    crate::bail_parse_error!("Invalid OFFSET clause");
-                }
-            }
-            _ => crate::bail_parse_error!("Invalid OFFSET clause"),
-        },
-        None => Some(0),
-    };
-
-    if let Expr::Literal(ast::Literal::Numeric(n)) = limit.expr.as_ref() {
-        Ok((n.parse().ok(), offset_val))
-    } else if let Expr::Unary(UnaryOperator::Negative, expr) = limit.expr.as_ref() {
-        if let Expr::Literal(ast::Literal::Numeric(n)) = expr.as_ref() {
-            let limit_val = n.parse::<isize>().ok().map(|num| -num);
-            Ok((limit_val, offset_val))
-        } else {
-            crate::bail_parse_error!("Invalid LIMIT clause");
-        }
-    } else if let Expr::Id(id) = limit.expr.as_ref() {
-        let id_bytes = id.as_str().as_bytes();
-        match_ignore_ascii_case!(match id_bytes {
-            b"true" => Ok((Some(1), offset_val)),
-            b"false" => Ok((Some(0), offset_val)),
-            _ => crate::bail_parse_error!("Invalid LIMIT clause"),
-        })
-    } else {
-        crate::bail_parse_error!("Invalid LIMIT clause");
-    }
-}
-
->>>>>>> caaf60a7
 pub fn break_predicate_at_and_boundaries(predicate: &Expr, out_predicates: &mut Vec<Expr>) {
     match predicate {
         Expr::Binary(left, ast::Operator::And, right) => {
